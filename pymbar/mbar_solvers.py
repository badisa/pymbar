import logging
import warnings

import numpy as np

# Optimize imported here and below as the jax-optimized one is jax or passthrough, but this is required regardless
import scipy.optimize
from pymbar.utils import ensure_type, check_w_normalized, ParameterError

use_jit = False
force_no_jax = False  # Temporary until we can make a proper setting to enable/disable by choice
try:
    #### JAX related imports
    if force_no_jax:
        raise ImportError("Jax disabled by force_no_jax in mbar_solvers.py")
    from jax.config import config

    config.update("jax_enable_x64", True)

    from jax.numpy import exp, sum, newaxis, diag, dot, s_
    from jax.numpy import pad as npad
    from jax.numpy.linalg import lstsq
    import jax.scipy.optimize as optimize_maybe_jax
    from jax.scipy.special import logsumexp

    from jax import jit as jit_or_passthrough

    use_jit = True

except ImportError:
    # No JAX found, overlap imports
    # These imports MUST align exactly
    from numpy import exp, sum, newaxis, diag, dot, s_
    from numpy import pad as npad
    from numpy.linalg import lstsq
    import scipy.optimize as optimize_maybe_jax  # pylint: disable=reimported
    from scipy.special import logsumexp

    # No jit, so make a passthrough decorator
    def jit_or_passthrough(fn):
        return fn


# Note on "pylint: disable=invalid-unary-operand-type"
# Known issue with astroid<2.12 and numpy array returns, but 2.12 doesn't fix it due to returns being jax.
# Can be mostly ignored

logger = logging.getLogger(__name__)

if use_jit is False:
    logger.info("JAX was either not detected or disabled, using standard NumPy and SciPy")
else:
    logger.info("JAX detected. Using JAX acceleration.")

# Below are the recommended default protocols (ordered sequence of minimization algorithms / NLE solvers) for solving the MBAR equations.
# Note: we use tuples instead of lists to avoid accidental mutability.
JAX_SOLVER_PROTOCOL = (
    dict(method="BFGS", continuation=True),
    dict(method="adaptive", options=dict(min_sc_iter=0)),
)

DEFAULT_SOLVER_PROTOCOL = (
    dict(method="hybr", continuation=True),
    dict(method="adaptive", options=dict(min_sc_iter=0)),
)

ROBUST_SOLVER_PROTOCOL = (
    dict(method="adaptive", options=dict(maxiter=1000)),
    dict(method="L-BFGS-B", options=dict(maxiter=1000)),
)

BOOTSTRAP_SOLVER_PROTOCOL = (dict(method="adaptive", options=dict(min_sc_iter=0)),)

# Allows all of the gradient based methods, but not the non-gradient methods ["Nelder-Mead", "Powell", "COBYLA"]",
scipy_minimize_options = [
    "L-BFGS-B",
    "dogleg",
    "CG",
    "BFGS",
    "Newton-CG",
    "TNC",
    "trust-ncg",
    "trust-krylov",
    "trust-exact",
    "SLSQP",
]
scipy_nohess_options = [
    "L-BFGS-B",
    "BFGS",
    "CG",
    "TNC",
    "SLSQP",
]  # don't pass a hessian to these to avoid warnings to these.
scipy_root_options = ["hybr", "lm"]  # only use root options with the hessian included


def validate_inputs(u_kn, N_k, f_k):
    """Check types and return inputs for MBAR calculations.

    Parameters
    ----------
    u_kn or q_kn : np.ndarray, shape=(n_states, n_samples), dtype='float'
        The reduced potential energies or unnormalized probabilities
    N_k : np.ndarray, shape=(n_states), dtype='int'
        The number of samples in each state
    f_k : np.ndarray, shape=(n_states), dtype='float'
        The reduced free energies of each state

    Returns
    -------
    u_kn or q_kn : np.ndarray, shape=(n_states, n_samples), dtype='float'
        The reduced potential energies or unnormalized probabilities
    N_k : np.ndarray, shape=(n_states), dtype='float'
        The number of samples in each state.  Converted to float because this cast is required when log is calculated.
    f_k : np.ndarray, shape=(n_states), dtype='float'
        The reduced free energies of each state
    """
    n_states, n_samples = u_kn.shape

    u_kn = ensure_type(u_kn, "float", 2, "u_kn or Q_kn", shape=(n_states, n_samples))
    N_k = ensure_type(
        N_k, "float", 1, "N_k", shape=(n_states,), warn_on_cast=False
    )  # Autocast to float because will be eventually used in float calculations.
    f_k = ensure_type(f_k, "float", 1, "f_k", shape=(n_states,))

    return u_kn, N_k, f_k


def self_consistent_update(u_kn, N_k, f_k, states_with_samples=None):
    """Return an improved guess for the dimensionless free energies

    Parameters
    ----------
    u_kn : np.ndarray, shape=(n_states, n_samples), dtype='float'
        The reduced potential energies, i.e. -log unnormalized probabilities
    N_k : np.ndarray, shape=(n_states), dtype='int'
        The number of samples in each state
    f_k : np.ndarray, shape=(n_states), dtype='float'
        The reduced free energies of each state

    Returns
    -------
    f_k : np.ndarray, shape=(n_states), dtype='float'
        Updated estimate of f_k

    Notes
    -----
    Equation C3 in MBAR JCP paper.
    """

    return jax_self_consistent_update(u_kn, N_k, f_k, states_with_samples=states_with_samples)


@jit_or_passthrough
def _jit_self_consistent_update(u_kn, N_k, f_k):
    """JAX version of self_consistent update.  For parameters, see self_consistent_update.
    N_k must be float (should be cast at a higher level)

    """
    # Asteroid
    log_denominator_n = logsumexp(f_k - u_kn.T, b=N_k, axis=1)
    # All states can contribute to the numerator term. Check transpose
    return -1.0 * logsumexp(
        -log_denominator_n - u_kn, axis=1
    )  # pylint: disable=invalid-unary-operand-type


def jax_self_consistent_update(u_kn, N_k, f_k, states_with_samples=None):
    """JAX version of self_consistent update.  For parameters, see self_consistent_update.
    N_k must be float (should be cast at a higher level)

    """
    # Only the states with samples can contribute to the denominator term.
    # Precondition before feeding the op to the JIT'd function
    # In theory, this can be computed with jax.lax.cond, but trying to reuse code for non-jax paths
    states_with_samples = s_[:] if states_with_samples is None else states_with_samples
    # Feed to the JIT'd function. Can't pass slice types, so slice here
    return _jit_self_consistent_update(
        u_kn[states_with_samples], N_k[states_with_samples], f_k[states_with_samples]
    )


def mbar_gradient(u_kn, N_k, f_k):
    """Gradient of MBAR objective function.

    Parameters
    ----------
    u_kn : np.ndarray, shape=(n_states, n_samples), dtype='float'
        The reduced potential energies, i.e. -log unnormalized probabilities
    N_k : np.ndarray, shape=(n_states), dtype='int'
        The number of samples in each state
    f_k : np.ndarray, shape=(n_states), dtype='float'
        The reduced free energies of each state

    Returns
    -------
    grad : np.ndarray, dtype=float, shape=(n_states)
        Gradient of mbar_objective

    Notes
    -----
    This is equation C6 in the JCP MBAR paper.
    """
    return jax_mbar_gradient(u_kn, N_k, f_k)


@jit_or_passthrough
def jax_mbar_gradient(u_kn, N_k, f_k):
    """JAX version of MBAR gradient function. See documentation of mbar_gradient.
    N_k must be float (should be cast at a higher level)
    """

    log_denominator_n = logsumexp(f_k - u_kn.T, b=N_k, axis=1)
    log_numerator_k = logsumexp(-log_denominator_n - u_kn, axis=1)
    return -1 * N_k * (1.0 - exp(f_k + log_numerator_k))


def mbar_objective(u_kn, N_k, f_k):
    """Calculates objective function for MBAR.

    Parameters
    ----------
    u_kn : np.ndarray, shape=(n_states, n_samples), dtype='float'
        The reduced potential energies, i.e. -log unnormalized probabilities
    N_k : np.ndarray, shape=(n_states), dtype='int'
        The number of samples in each state
    f_k : np.ndarray, shape=(n_states), dtype='float'
        The reduced free energies of each state


    Returns
    -------
    obj : float
        Objective function

    Notes
    -----
    This objective function is essentially a doubly-summed partition function and is
    quite sensitive to precision loss from both overflow and underflow. For optimal
    results, u_kn can be preconditioned by subtracting out a `n` dependent
    vector.

    More optimal precision, the objective function uses math.fsum for the
    outermost sum and logsumexp for the inner sum.
    """

    return jax_mbar_objective(u_kn, N_k, f_k)


@jit_or_passthrough
def jax_mbar_objective(u_kn, N_k, f_k):
    """JAX version of mbar_objective.
    For parameters, mbar_objective_and_Gradient
    N_k must be float (should be cast at a higher level)

    """

    log_denominator_n = logsumexp(f_k - u_kn.T, b=N_k, axis=1)
    obj = sum(log_denominator_n) - dot(N_k, f_k)

    return obj


@jit_or_passthrough
def jax_mbar_objective_and_gradient(u_kn, N_k, f_k):
    """JAX version of mbar_objective_and_gradient.
    For parameters, mbar_objective_and_Gradient
    N_k must be float (should be cast at a higher level)

    """

    log_denominator_n = logsumexp(f_k - u_kn.T, b=N_k, axis=1)
    log_numerator_k = logsumexp(-log_denominator_n - u_kn, axis=1)
    grad = -1 * N_k * (1.0 - exp(f_k + log_numerator_k))

    obj = sum(log_denominator_n) - dot(N_k, f_k)

    return obj, grad


def mbar_objective_and_gradient(u_kn, N_k, f_k):
    """Calculates both objective function and gradient for MBAR.

    Parameters
    ----------
    u_kn : np.ndarray, shape=(n_states, n_samples), dtype='float'
        The reduced potential energies, i.e. -log unnormalized probabilities
    N_k : np.ndarray, shape=(n_states), dtype='int'
        The number of samples in each state
    f_k : np.ndarray, shape=(n_states), dtype='float'
        The reduced free energies of each state


    Returns
    -------
    obj : float
        Objective function
    grad : np.ndarray, dtype=float, shape=(n_states)
        Gradient of objective function

    Notes
    -----
    This objective function is essentially a doubly-summed partition function and is
    quite sensitive to precision loss from both overflow and underflow. For optimal
    results, u_kn can be preconditioned by subtracting out a `n` dependent
    vector.

    More optimal precision, the objective function uses math.fsum for the
    outermost sum and logsumexp for the inner sum.

    The gradient is equation C6 in the JCP MBAR paper; the objective
    function is its integral.
    """

    return jax_mbar_objective_and_gradient(u_kn, N_k, f_k)


@jit_or_passthrough
def jax_mbar_hessian(u_kn, N_k, f_k):
    """JAX version of mbar_hessian.
    For parameters, see mbar_hessian
    N_k must be float (should be cast at a higher level)

    """

    log_denominator_n = logsumexp(f_k - u_kn.T, b=N_k, axis=1)
    logW = f_k - u_kn.T - log_denominator_n[:, newaxis]
    W = exp(logW)

    H = dot(W.T, W)
    H *= N_k
    H *= N_k[:, newaxis]
    H -= diag(W.sum(0) * N_k)
    return -1.0 * H


def mbar_hessian(u_kn, N_k, f_k):
    """Hessian of MBAR objective function.

    Parameters
    ----------
    u_kn : np.ndarray, shape=(n_states, n_samples), dtype='float'
        The reduced potential energies, i.e. -log unnormalized probabilities
    N_k : np.ndarray, shape=(n_states), dtype='int'
        The number of samples in each state
    f_k : np.ndarray, shape=(n_states), dtype='float'
        The reduced free energies of each state

    Returns
    -------
    H : np.ndarray, dtype=float, shape=(n_states, n_states)
        Hessian of mbar objective function.

    Notes
    -----
    Equation (C9) in JCP MBAR paper.
    """

    return jax_mbar_hessian(u_kn, N_k, f_k)


@jit_or_passthrough
def jax_mbar_log_W_nk(u_kn, N_k, f_k):
    """JAX version of mbar_log_W_nk.
    For parameters, see mbar_log_W_nk
    N_k must be float (should be cast at a higher level)

    """

    log_denominator_n = logsumexp(f_k - u_kn.T, b=N_k, axis=1)
    logW = f_k - u_kn.T - log_denominator_n[:, newaxis]
    return logW


def mbar_log_W_nk(u_kn, N_k, f_k):
    """Calculate the log weight matrix.

    Parameters
    ----------
    u_kn : np.ndarray, shape=(n_states, n_samples), dtype='float'
        The reduced potential energies, i.e. -log unnormalized probabilities
    N_k : np.ndarray, shape=(n_states), dtype='int'
        The number of samples in each state
    f_k : np.ndarray, shape=(n_states), dtype='float'
        The reduced free energies of each state

    Returns
    -------
    logW_nk : np.ndarray, dtype='float', shape=(n_samples, n_states)
        The normalized log weights.

    Notes
    -----
    Equation (9) in JCP MBAR paper.
    """
    return jax_mbar_log_W_nk(u_kn, N_k, f_k)


@jit_or_passthrough
def jax_mbar_W_nk(u_kn, N_k, f_k):
    """JAX version of mbar_W_nk.
    For parameters, see mbar_W_nk
    N_k must be float (should be cast at a higher level)

    """
    return exp(jax_mbar_log_W_nk(u_kn, N_k, f_k))


def mbar_W_nk(u_kn, N_k, f_k):
    """Calculate the weight matrix.

    Parameters
    ----------
    u_kn : np.ndarray, shape=(n_states, n_samples), dtype='float'
        The reduced potential energies, i.e. -log unnormalized probabilities
    N_k : np.ndarray, shape=(n_states), dtype='int'
        The number of samples in each state
    f_k : np.ndarray, shape=(n_states), dtype='float'
        The reduced free energies of each state

    Returns
    -------
    W_nk : np.ndarray, dtype='float', shape=(n_samples, n_states)
        The normalized weights.

    Notes
    -----
    Equation (9) in JCP MBAR paper.
    """
    return jax_mbar_W_nk(u_kn, N_k, f_k)


def adaptive(u_kn, N_k, f_k, tol=1.0e-8, options=None):

    """
    Determine dimensionless free energies by a combination of Newton-Raphson iteration and self-consistent iteration.
    Picks whichever method gives the lowest gradient.
    Is slower than NR since it calculates the log norms twice each iteration.

    OPTIONAL ARGUMENTS
    tol (float between 0 and 1) - relative tolerance for convergence (default 1.0e-12)

    options : dictionary of options
        gamma (float between 0 and 1) - incrementor for NR iterations (default 1.0).  Usually not changed now, since adaptively switch.
        maxiter (int) - maximum number of Newton-Raphson iterations (default 10000: either NR converges or doesn't, pretty quickly)
        verbose (boolean) - verbosity level for debug output

    NOTES

    This method determines the dimensionless free energies by
    minimizing a convex function whose solution is the desired
    estimator.  The original idea came from the construction of a
    likelihood function that independently reproduced the work of
    Geyer (see [1] and Section 6 of [2]).  This can alternatively be
    formulated as a root-finding algorithm for the Z-estimator.  More
    details of this procedure will follow in a subsequent paper.  Only
    those states with nonzero counts are include in the estimation
    procedure.

    REFERENCES
    See Appendix C.2 of [1].

    """
    # put the defaults here in case we get passed an 'options' dictionary that is only partial
    options.setdefault("verbose", False)
    options.setdefault("maxiter", 10000)
    options.setdefault("print_warning", False)
    options.setdefault("gamma", 1.0)
    options.setdefault("min_sc_iter", 2)  # set a minimum number of self-consistent iterations

    gamma = options["gamma"]

    doneIterating = False
    if options["verbose"] == True:
        logger.info(
            "Determining dimensionless free energies by Newton-Raphson / self-consistent iteration."
        )

    if tol < 4.0 * np.finfo(float).eps:
        logger.info("Tolerance may be too close to machine precision to converge.")

    success = False  # fail unless solution is found.
    # keep track of Newton-Raphson and self-consistent iterations
    nr_iter = 0
    sci_iter = 0

    f_sci = np.zeros(len(f_k), dtype=np.float64)
    f_nr = np.zeros(len(f_k), dtype=np.float64)

    # Perform Newton-Raphson iterations (with sci computed on the way)

    # usually calculated at the end of the loop and saved, but we need
    # to calculate the first time.
    g = mbar_gradient(u_kn, N_k, f_k)  # Objective function gradient.

    maxiter = options["maxiter"]
    min_sc_iter = options["min_sc_iter"]
    warn = "Did not converge."
    for iteration in range(0, maxiter):

        if use_jit:
            (f_sci, g_sci, gnorm_sci, f_nr, g_nr, gnorm_nr) = jax_core_adaptive(
                u_kn, N_k, f_k, options["gamma"]
            )
        else:
            H = mbar_hessian(u_kn, N_k, f_k)  # Objective function hessian
            Hinvg = np.linalg.lstsq(H, g, rcond=-1)[0]
            Hinvg -= Hinvg[0]
            f_nr = f_k - gamma * Hinvg

            # self-consistent iteration gradient norm and saved log sums.
            f_sci = self_consistent_update(u_kn, N_k, f_k)
            f_sci = f_sci - f_sci[0]  # zero out the minimum
            g_sci = mbar_gradient(u_kn, N_k, f_sci)
            gnorm_sci = dot(g_sci, g_sci)

            # newton raphson gradient norm and saved log sums.
            g_nr = mbar_gradient(u_kn, N_k, f_nr)
            gnorm_nr = dot(g_nr, g_nr)

        # we could save the gradient, for the next round, but it's not too expensive to
        # compute since we are doing the Hessian anyway.

        if options["verbose"]:
            logger.info(
                "self consistent iteration gradient norm is %10.5g, Newton-Raphson gradient norm is %10.5g"
                % (np.sqrt(gnorm_sci), np.sqrt(gnorm_nr))
            )
        # decide which directon to go depending on size of gradient norm
        f_old = f_k

        if gnorm_sci < gnorm_nr or sci_iter < min_sc_iter:
            f_k = f_sci
            g = g_sci
            sci_iter += 1
            if options["verbose"]:
                if sci_iter < min_sc_iter:
                    logger.info(
                        f"Choosing self-consistent iteration on iteration {iteration:d} because min_sci_iter={min_sc_iter:d}"
                    )
                else:
                    logger.info(
                        f"Choosing self-consistent iteration for lower gradient on iteration {iteration:d}"
                    )
        else:
            f_k = f_nr
            g = g_nr
            nr_iter += 1
            if options["verbose"]:
                logger.info(f"Newton-Raphson used on iteration {iteration:}")

        div = np.abs(f_k[1:])  # what we will divide by to get relative difference
        zeroed = np.abs(f_k[1:]) < np.min(
            [10**-8, tol]
        )  # check which values are near enough to zero, hard coded max for now.
        div[zeroed] = 1.0  # for these values, use absolute values.
        max_delta = np.max(np.abs(f_k[1:] - f_old[1:]) / div)
        max_diff = np.max(np.abs(f_sci[1:] - f_nr[1:]) / div)
        # add this just to make sure they are not too different.
        # if we start with bad states, the f_k - f_k_old might be far off.
        if np.isnan(max_delta) or ((max_delta < tol) and max_diff < np.sqrt(tol)):
            doneIterating = True
            success = True
            warn = "Convergence achieved by change in f with respect to previous guess."
            break

    if doneIterating:
        if options["verbose"]:
            logger.info(f"Converged to tolerance of {max_delta:e} in {iteration+1:d} iterations.")
            logger.info(
                f"Of {iteration+1:d} iterations, {nr_iter:d} were Newton-Raphson iterations and {sci_iter:d} were self-consistent iterations"
            )
            if np.all(f_k == 0.0):
                logger.info("WARNING: All f_k appear to be zero.")
    else:
        logger.warning("WARNING: Did not converge to within specified tolerance.")

        if maxiter <= 0:
            logger.warning(
                f"No iterations ran be cause maximum_iterations was <= 0 ({maxiter:s})!"
            )
        else:
            logger.warning(
                f"max_delta = {max_delta:e}, tol = {tol:e}, maximum_iterations = {maxiter:d}, iterations completed = {iteration:d}"
            )

    results = dict()
    results["success"] = success
    results["message"] = warn
    results["x"] = f_k

    return results


@jit_or_passthrough
def jax_core_adaptive(u_kn, N_k, f_k, gamma):
    """JAX version of adaptive inner loop.
    N_k must be float (should be cast at a higher level)

    """

    # Perform Newton-Raphson iterations (with sci computed on the way)
    g = mbar_gradient(u_kn, N_k, f_k)  # Objective function gradient
    H = mbar_hessian(u_kn, N_k, f_k)  # Objective function hessian
    Hinvg = lstsq(H, g, rcond=-1)[0]
    Hinvg -= Hinvg[0]
    f_nr = f_k - gamma * Hinvg

    # self-consistent iteration gradient norm and saved log sums.
    f_sci = self_consistent_update(u_kn, N_k, f_k)
    f_sci = f_sci - f_sci[0]  # zero out the minimum
    g_sci = mbar_gradient(u_kn, N_k, f_sci)
    gnorm_sci = dot(g_sci, g_sci)

    # newton raphson gradient norm and saved log sums.
    g_nr = mbar_gradient(u_kn, N_k, f_nr)
    gnorm_nr = dot(g_nr, g_nr)

    return f_sci, g_sci, gnorm_sci, f_nr, g_nr, gnorm_nr


@jit_or_passthrough
def jax_precondition_u_kn(u_kn, N_k, f_k):
    """JAX version of precondition_u_kn
    for parameters, see precondition_u_kn
    N_k must be float (should be cast at a higher level)

    """

    u_kn = u_kn - u_kn.min(0)
    u_kn += (logsumexp(f_k - u_kn.T, b=N_k, axis=1)) - dot(N_k, f_k) / N_k.sum()
    return u_kn


def precondition_u_kn(u_kn, N_k, f_k):
    """Subtract a sample-dependent constant from u_kn to improve precision

    Parameters
    ----------
    u_kn : np.ndarray, shape=(n_states, n_samples), dtype='float'
        The reduced potential energies, i.e. -log unnormalized probabilities
    N_k : np.ndarray, shape=(n_states), dtype='int'
        The number of samples in each state
    f_k : np.ndarray, shape=(n_states), dtype='float'
        The reduced free energies of each state

    Returns
    -------
    u_kn : np.ndarray, shape=(n_states, n_samples), dtype='float'
        The reduced potential energies, i.e. -log unnormalized probabilities

    Notes
    -----
    Returns u_kn - x_n, where x_n is based on the current estimate of f_k.
    Upon subtraction of x_n, the MBAR objective function changes by an
    additive constant, but its derivatives remain unchanged.  We choose
    x_n such that the current objective function value is zero, which
    should give maximum precision in the objective function.
    """
    return jax_precondition_u_kn(u_kn, N_k, f_k)


def solve_mbar_once(
    u_kn_nonzero,
    N_k_nonzero,
    f_k_nonzero,
    method="adaptive",
    tol=1e-12,
    continuation=None,
    options=None,
):
    """Solve MBAR self-consistent equations using some form of equation solver.

    Parameters
    ----------
    u_kn_nonzero : np.ndarray, shape=(n_states, n_samples), dtype='float'
        The reduced potential energies, i.e. -log unnormalized probabilities
        for the nonempty states
    N_k_nonzero : np.ndarray, shape=(n_states), dtype='int'
        The number of samples in each state for the nonempty states
    f_k_nonzero : np.ndarray, shape=(n_states), dtype='float'
        The reduced free energies for the nonempty states
    method : str, optional, default="hybr"
        The optimization routine to use.  This can be any of the methods
        available via scipy.optimize.minimize() or scipy.optimize.root().
    tol : float, optional, default=1E-14
        The convergance tolerance for minimize() or root()
    verbose: bool
        Whether to print information about the solution method.
    options: dict, optional, default=None
        Optional dictionary of algorithm-specific parameters.  See
        scipy.optimize.root or scipy.optimize.minimize for details.

    Returns
    -------
    f_k : np.ndarray
        The converged reduced free energies.
    results : dict
        Dictionary containing entire results of optimization routine, may
        be useful when debugging convergence.

    Notes
    -----
    This function requires that N_k_nonzero > 0--that is, you should have
    already dropped all the states for which you have no samples.
    Internally, this function works in a reduced coordinate system defined
    by subtracting off the first component of f_k and fixing that component
    to be zero.

    For fast but precise convergence, we recommend calling this function
    multiple times to polish the result.  `solve_mbar()` facilitates this.
    """

    # we only validate at the outside of the call
    u_kn_nonzero, N_k_nonzeo, f_k_nonzero = validate_inputs(u_kn_nonzero, N_k_nonzero, f_k_nonzero)
    f_k_nonzero = f_k_nonzero - f_k_nonzero[0]  # Work with reduced dimensions with f_k[0] := 0
    N_k_nonzero = 1.0 * N_k_nonzero  # convert to float for acceleration.
    u_kn_nonzero = precondition_u_kn(u_kn_nonzero, N_k_nonzero, f_k_nonzero)

    pad = lambda x: np.pad(
        x, (1, 0), mode="constant"
    )  # Helper function inserts zero before first element
    unpad_second_arg = lambda obj, grad: (
        obj,
        grad[1:],
    )  # Helper function drops first element of gradient

    # Create objective functions / nonlinear equations to send to scipy.optimize, fixing f_0 = 0
    grad = lambda x: mbar_gradient(u_kn_nonzero, N_k_nonzero, pad(x))[
        1:
    ]  # Objective function gradient

    grad_and_obj = lambda x: unpad_second_arg(
        *mbar_objective_and_gradient(u_kn_nonzero, N_k_nonzero, pad(x))
    )  # Objective function gradient and objective function

    de_jax_grad_and_obj = lambda x: (
        *map(np.array, grad_and_obj(x)),  # (...,) Casts to tuple instead of <map> object
    )  # Force any jax-based array output to normal numpy for scipy.optimize.minimize. np.asarray does not work.

    hess = lambda x: mbar_hessian(u_kn_nonzero, N_k_nonzero, pad(x))[1:][
        :, 1:
    ]  # Hessian of objective function
    with warnings.catch_warnings(record=True) as w:
        if use_jit and method == "BFGS":
            fpad = lambda x: npad(x, (1, 0))
            obj = lambda x: mbar_objective(u_kn_nonzero, N_k_nonzero, fpad(x))
            # objective function to be minimized (for derivative free methods, mostly jit)
            jax_results = optimize_maybe_jax.minimize(
                obj,
                f_k_nonzero[1:],
                method=method,
                tol=tol,
                options=dict(maxiter=options["maxiter"]),
            )
            results = dict()  # there should be a way to copy this.
            results["x"] = jax_results[0]
            f_k_nonzero = pad(results["x"])
            results["success"] = jax_results[1]
        elif method in scipy_minimize_options:
            if method in scipy_nohess_options:
                hess = None  # To suppress warning from passing a hessian function.
            results = scipy.optimize.minimize(
                de_jax_grad_and_obj,
                f_k_nonzero[1:],
                jac=True,
                hess=hess,
                method=method,
                tol=tol,
                options=options,
            )
            f_k_nonzero = pad(results["x"])
        elif method == "adaptive":
            results = adaptive(u_kn_nonzero, N_k_nonzero, f_k_nonzero, tol=tol, options=options)
            f_k_nonzero = results["x"]
        elif method in scipy_root_options:
            # find the root in the gradient.
            results = scipy.optimize.root(
                grad, f_k_nonzero[1:], jac=hess, method=method, tol=tol, options=options
            )
            f_k_nonzero = pad(results["x"])
        else:
            raise ParameterError(f"Method {method} for solution of free energies not recognized")

    # If there were runtime warnings, show the messages
    if len(w) > 0:
        can_ignore = True
        for warn_msg in w:
            if "Unknown solver options" in str(warn_msg.message):
                continue
            warnings.showwarning(
                warn_msg.message,
                warn_msg.category,
                warn_msg.filename,
                warn_msg.lineno,
                warn_msg.file,
                "",
            )
            can_ignore = False  # If any warning is not just unknown options, can not skip check
        if not can_ignore:
            # Ensure MBAR solved correctly
            w_nk_check = mbar_W_nk(u_kn_nonzero, N_k_nonzero, f_k_nonzero)
            check_w_normalized(w_nk_check, N_k_nonzero)
            logger.warning(
                "MBAR weights converged within tolerance, despite the SciPy Warnings. Please validate your results."
            )

    return f_k_nonzero, results


def solve_mbar(u_kn_nonzero, N_k_nonzero, f_k_nonzero, solver_protocol=None):
    """Solve MBAR self-consistent equations using some sequence of equation solvers.

    Parameters
    ----------
    u_kn_nonzero : np.ndarray, shape=(n_states, n_samples), dtype='float'
        The reduced potential energies, i.e. -log unnormalized probabilities
        for the nonempty states
    N_k_nonzero : np.ndarray, shape=(n_states), dtype='int'
        The number of samples in each state for the nonempty states
    f_k_nonzero : np.ndarray, shape=(n_states), dtype='float'
        The reduced free energies for the nonempty states
    solver_protocol : tuple(dict()), optional, default=None
        Optional list of dictionaries of steps in solver protocol.
        If None, a default protocol will be used.

    Returns
    -------
    f_k : np.ndarray
        The converged reduced free energies.
    all_results : list(dict())
        List of results from each step of solver_protocol.  Each element in
        list contains the results dictionary from solve_mbar_once()
        for the corresponding step.

    Notes
    -----
    This function requires that N_k_nonzero > 0--that is, you should have
    already dropped all the states for which you have no samples.
    Internally, this function works in a reduced coordinate system defined
    by subtracting off the first component of f_k and fixing that component
    to be zero.

    This function calls `solve_mbar_once()` multiple times to achieve
    converged results.  Generally, a single call to solve_mbar_once()
    will not give fully converged answers because of limited numerical precision.
    Each call to `solve_mbar_once()` re-conditions the nonlinear
    equations using the current guess.
    """
<<<<<<< HEAD
    
    if solver_protocol is None:
        solver_protocol = DEFAULT_SOLVER_PROTOCOL
=======
>>>>>>> e8a68ff0

    all_fks = []
    all_gnorms = []
    all_results = []

    for solver in solver_protocol:
        f_k_nonzero_result, results = solve_mbar_once(
            u_kn_nonzero, N_k_nonzero, f_k_nonzero, **solver
        )
        all_fks.append(f_k_nonzero_result)
        all_gnorms.append(
            np.linalg.norm(mbar_gradient(u_kn_nonzero, N_k_nonzero, f_k_nonzero_result))
        )
        all_results.append(results)

        if results["success"]:
            success = True
            best_gnorm = all_gnorms[-1]
            logger.info(f"Reached a solution to within tolerance with {solver['method']}")
            break
        else:
            logger.warning(
                f"Failed to reach a solution to within tolerance with {solver['method']}: trying next method"
            )
        logger.info(f"Ending gnorm of method {solver['method']} = {all_gnorms[-1]:e}")
        if solver["continuation"]:
            f_k_nonzero = f_k_nonzero_result
            logger.info("Will continue with results from previous method")

    if results["success"]:
        logger.info("Solution found within tolerance!")
    else:
        i_best_gnorm = np.argmin(all_gnorms)
        logger.warning("No solution found to within tolerance.")
        best_method = solver_protocol[i_best_gnorm]["method"]
        best_gnorm = all_gnorms[i_best_gnorm]
        logger.warning(
            f"The solution with the smallest gradient {best_gnorm:e} norm is {best_method}"
        )
        f_k_nonzero_result = all_fks[i_best_gnorm]
        logger.warning(
            "Please exercise caution with this solution and consider alternative methods or a different tolerance."
        )

    logger.info(f"Final gradient norm: {best_gnorm:.3g}")

    return f_k_nonzero_result, all_results


def solve_mbar_for_all_states(u_kn, N_k, f_k, states_with_samples, solver_protocol):
    """Solve for free energies of states with samples, then calculate for
    empty states.

    Parameters
    ----------
    u_kn : np.ndarray, shape=(n_states, n_samples), dtype='float'
        The reduced potential energies, i.e. -log unnormalized probabilities
    N_k : np.ndarray, shape=(n_states), dtype='int'
        The number of samples in each state
    f_k : np.ndarray, shape=(n_states), dtype='float'
        The reduced free energies of each state
    solver_protocol : tuple(dict()), optional, default=None
        Sequence of dictionaries of steps in solver protocol for final
        stage of refinement.

    Returns
    -------
    f_k : np.ndarray, shape=(n_states), dtype='float'
        The free energies of states
    """

    if len(states_with_samples) == 1:
        f_k_nonzero = np.array([0.0])
    else:
        f_k_nonzero, all_results = solve_mbar(
            u_kn[states_with_samples],
            N_k[states_with_samples],
            f_k[states_with_samples],
            solver_protocol=solver_protocol,
        )

    f_k[states_with_samples] = np.array(f_k_nonzero)

    # Update all free energies because those from states with zero samples are not correctly computed by solvers.
    f_k = self_consistent_update(u_kn, N_k, f_k)
    # This is necessary because state 0 might have had zero samples,
    # but we still want that state to be the reference with free energy 0.
    f_k -= f_k[0]

    return f_k<|MERGE_RESOLUTION|>--- conflicted
+++ resolved
@@ -847,12 +847,9 @@
     Each call to `solve_mbar_once()` re-conditions the nonlinear
     equations using the current guess.
     """
-<<<<<<< HEAD
     
     if solver_protocol is None:
         solver_protocol = DEFAULT_SOLVER_PROTOCOL
-=======
->>>>>>> e8a68ff0
 
     all_fks = []
     all_gnorms = []
