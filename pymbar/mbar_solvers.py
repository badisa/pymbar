--- conflicted
+++ resolved
@@ -8,11 +8,7 @@
 from jax.scipy.special import logsumexp
 from jax.ops import index_update, index
 from jax.config import config; config.update("jax_enable_x64", True)
-<<<<<<< HEAD
 import jax.numpy as jnp
-=======
-import jax.numpy as jpn
->>>>>>> 855851be
 import warnings
 
 logger = logging.getLogger(__name__)
@@ -57,17 +53,6 @@
 
 def jax_self_consistent_update(u_kn, N_k, f_k, states_with_samples=None):
 
-<<<<<<< HEAD
-    # Only the states with samples can contribute to the denominator term.
-    if states_with_samples is not None:
-        log_denominator_n = logsumexp(f_k[states_with_samples] - u_kn[states_with_samples].T, b=1.0*N_k[states_with_samples], axis=1)
-    else:
-        log_denominator_n = logsumexp(f_k - u_kn.T, b=1.0*N_k, axis=1) 
-    # All states can contribute to the numerator term.
-    return -1. * logsumexp(-log_denominator_n - u_kn, axis=1)  # check transpose
-
-jit_self_consistent_update = jax.jit(jax_self_consistent_update)
-=======
     jNk = 1.0*N_k
 
     # Only the states with samples can contribute to the denominator term.
@@ -77,7 +62,6 @@
         log_denominator_n = logsumexp(f_k - u_kn.T, b=jNk, axis=1) 
     # All states can contribute to the numerator term.
     return -1. * logsumexp(-log_denominator_n - u_kn, axis=1)  # check transpose
->>>>>>> 855851be
 
 def self_consistent_update(u_kn, N_k, f_k, states_with_samples=None):
     """Return an improved guess for the dimensionless free energies
@@ -107,13 +91,7 @@
     jNk = 1.0*N_k
     log_denominator_n = logsumexp(f_k - u_kn.T, b=jNk, axis=1)
     log_numerator_k = logsumexp(-log_denominator_n - u_kn, axis=1)
-<<<<<<< HEAD
     return -1 * jNk * (1.0 - jnp.exp(f_k + log_numerator_k))
-
-jit_mbar_gradient = jax.jit(jax_mbar_gradient)
-=======
-    return -1 * jNk * (1.0 - jpn.exp(f_k + log_numerator_k))
->>>>>>> 855851be
 
 def mbar_gradient(u_kn, N_k, f_k):
     """Gradient of MBAR objective function.
@@ -183,7 +161,7 @@
 def jax_mbar_hessian(u_kn, N_k, f_k):
 
     jNk = 1.0*N_k
-<<<<<<< HEAD
+
     log_denominator_n = logsumexp(f_k - u_kn.T, b=jNk, axis=1)
     logW = f_k - u_kn.T - log_denominator_n[:, jnp.newaxis]
     W = jnp.exp(logW)
@@ -192,18 +170,6 @@
     H *= jNk
     H *= jNk[:, jnp.newaxis]
     H -= jnp.diag(W.sum(0) * jNk)
-=======
-
-    log_denominator_n = logsumexp(f_k - u_kn.T, b=jNk, axis=1)
-    logW = f_k - u_kn.T - log_denominator_n[:, jpn.newaxis]
-    W = jpn.exp(logW)
-
-    H = W.T.dot(W)
-    H *= jNk
-    H *= jNk[:, jpn.newaxis]
-    H -= jpn.diag(W.sum(0) * jNk)
->>>>>>> 855851be
-
     return -1.0 * H
 
 def mbar_hessian(u_kn, N_k, f_k):
@@ -231,15 +197,10 @@
 
 def jax_mbar_log_W_nk(u_kn, N_k, f_k):
 
-<<<<<<< HEAD
-    log_denominator_n = logsumexp(f_k - u_kn.T, b=1.0*N_k, axis=1)
-    logW = f_k - u_kn.T - log_denominator_n[:, jnp.newaxis]
-=======
     jNk = 1.0*N_k
     
     log_denominator_n = logsumexp(f_k - u_kn.T, b=jNk, axis=1)
-    logW = f_k - u_kn.T - log_denominator_n[:, jpn.newaxis]
->>>>>>> 855851be
+    logW = f_k - u_kn.T - log_denominator_n[:, jnp.newaxis]
     return logW
 
 def mbar_log_W_nk(u_kn, N_k, f_k):
@@ -327,18 +288,11 @@
     options.setdefault("print_warning", False)
     options.setdefault("gamma", 1.0)
 
-<<<<<<< HEAD
-    gamma = options["gamma"]
     doneIterating = False
     if options["verbose"] == True:
         logger.info(
             "Determining dimensionless free energies by Newton-Raphson / self-consistent iteration."
         )
-=======
-    doneIterating = False
-    if options['verbose']:
-        print("Determining dimensionless free energies by Newton-Raphson / self-consistent iteration.")
->>>>>>> 855851be
 
     if tol < 1.5e-15:
         logger.info("Tolerance may be too close to machine precision to converge.")
@@ -358,21 +312,6 @@
     nr_iter = 0
     sci_iter = 0
 
-<<<<<<< HEAD
-    f_sci = jnp.zeros(len(f_k), dtype=jnp.float64)
-    f_nr = jnp.zeros(len(f_k), dtype=jnp.float64)
-
-    # Perform Newton-Raphson iterations (with sci computed on the way)
-
-    # usually calculated at the end of the loop and saved, but we need
-    # to calculate the first time.
-    g = mbar_gradient(u_kn, N_k, f_k)  # Objective function gradient.
-
-    for iteration in range(0, options["maximum_iterations"]):
-
-        H = mbar_hessian(u_kn, N_k, f_k)  # Objective function hessian
-        Hinvg = jnp.linalg.lstsq(H, g, rcond=-1)[0]
-=======
     which_method = []
     gnorms_sci = []
     gnorms_nr = []
@@ -381,8 +320,7 @@
     for iteration in range(0, maximum_iterations):
         g = mbar_gradient(u_kn, N_k, f_k)  # Objective function gradient
         H = mbar_hessian(u_kn, N_k, f_k)  # Objective function hessian
-        Hinvg = jpn.linalg.lstsq(H, g, rcond=-1)[0]
->>>>>>> 855851be
+        Hinvg = jnp.linalg.lstsq(H, g, rcond=-1)[0]
         Hinvg -= Hinvg[0]
         f_nr = f_k - gamma * Hinvg
 
@@ -390,107 +328,36 @@
         f_sci = self_consistent_update(u_kn, N_k, f_k)
         f_sci = f_sci - f_sci[0]  # zero out the minimum
         g_sci = mbar_gradient(u_kn, N_k, f_sci)
-<<<<<<< HEAD
         gnorm_sci = jnp.dot(g_sci, g_sci)
 
         # newton raphson gradient norm and saved log sums.
         g_nr = mbar_gradient(u_kn, N_k, f_nr)
         gnorm_nr = jnp.dot(g_nr, g_nr)
-=======
-        gnorm_sci = jpn.dot(g_sci, g_sci)
-
-        # newton raphson gradient norm and saved log sums.
-        g_nr = mbar_gradient(u_kn, N_k, f_nr)
-        gnorm_nr = jpn.dot(g_nr, g_nr)
->>>>>>> 855851be
 
         # we could save the gradient, for the next round, but it's not too expensive to
         # compute since we are doing the Hessian anyway.
 
-<<<<<<< HEAD
-        if options["verbose"]:
-            logger.info(
-                "self consistent iteration gradient norm is %10.5g, Newton-Raphson gradient norm is %10.5g"
-                % (gnorm_sci, gnorm_nr)
-            )
-=======
         gnorms_nr.append(gnorm_nr)
         gnorms_sci.append(gnorm_sci)
         
->>>>>>> 855851be
         # decide which directon to go depending on size of gradient norm
         f_old = f_k
         if gnorm_sci < gnorm_nr or sci_iter < 2:
             f_k = f_sci
             g = g_sci
             sci_iter += 1
-<<<<<<< HEAD
-            if options["verbose"]:
-                if sci_iter < 2:
-                    logger.info("Choosing self-consistent iteration on iteration %d" % iteration)
-                else:
-                    logger.info(
-                        "Choosing self-consistent iteration for lower gradient on iteration %d"
-                        % iteration
-                    )
-=======
             which_method.append("sci")
->>>>>>> 855851be
         else:
             f_k = f_nr
             g = g_nr
             nr_iter += 1
-<<<<<<< HEAD
-            if options["verbose"]:
-                logger.info("Newton-Raphson used on iteration %d" % iteration)
-
+            which_method.append("nr")
+            
         div = jnp.abs(f_k[1:]) # what we will divide by to get relative difference
         zeroed = jnp.abs(f_k[1:])< np.min([10**-8,tol]) # check which values are near enough to zero, hard coded max for now.
-        #div[zeroed] = 1.0  # for these values, use absolute values.
         jax.ops.index_update(div,index[zeroed],1.0)
         max_delta = jnp.max(jnp.abs(f_k[1:]-f_old[1:])/div)
         if jnp.isnan(max_delta) or (max_delta < tol):
-            doneIterating = True
-            break
-
-    if doneIterating:
-        if options["verbose"]:
-            logger.info(
-                "Converged to tolerance of {:e} in {:d} iterations.".format(
-                    max_delta, iteration + 1
-                )
-            )
-            logger.info(
-                "Of {:d} iterations, {:d} were Newton-Raphson iterations and {:d} were self-consistent iterations".format(
-                    iteration + 1, nr_iter, sci_iter
-                )
-            )
-            if np.all(f_k == 0.0):
-                # all f_k appear to be zero
-                logger.info("WARNING: All f_k appear to be zero.")
-    else:
-        logger.warning("WARNING: Did not converge to within specified tolerance.")
-        if options["maximum_iterations"] <= 0:
-            logger.warning(
-                "No iterations ran be cause maximum_iterations was <= 0 ({:s})!".format(
-                    options["maximum_iterations"]
-                )
-            )
-        else:
-            logger.warning(
-                "max_delta = {:e}, tol = {:e}, maximum_iterations = {:d}, iterations completed = {:d}".format(
-                    max_delta, tol, options["maximum_iterations"], iteration
-                )
-            )
-    return f_k
-=======
-            which_method.append("nr")
-            
-        div = jpn.abs(f_k[1:]) # what we will divide by to get relative difference
-        zeroed = jpn.abs(f_k[1:])< np.min([10**-8,tol]) # check which values are near enough to zero, hard coded max for now.
-        jax.ops.index_update(div,index[zeroed],1.0)
-        max_delta = jpn.max(jpn.abs(f_k[1:]-f_old[1:])/div)
-        if jpn.isnan(max_delta) or (max_delta < tol):
             break
 
     results = dict()
@@ -500,19 +367,12 @@
     results['gnorms_sci'] = gnorms_sci
     results['gnorms_nr'] = gnorms_nr
     results['which_method'] = which_method
->>>>>>> 855851be
 
     return results
 
-<<<<<<< HEAD
-    u_kn = u_kn - u_kn.min(0)
-    u_kn += (logsumexp(f_k - u_kn.T, b=1.0*N_k, axis=1)) - N_k.dot(f_k) / N_k.sum()
-    return u_kn
-=======
 jit_core_adaptive = jax.jit(core_adaptive,static_argnums=(0,1,2,3,4,5,))
 
 def jax_precondition_u_kn(u_kn,N_k,f_k):
->>>>>>> 855851be
 
     jNk = 1.0*N_k
     u_kn = u_kn - u_kn.min(0)
