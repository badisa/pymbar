--- conflicted
+++ resolved
@@ -342,13 +342,7 @@
                 # which might involve passing in different combinations of options, and passing out other strings.
                 solver["options"]["verbose"] = self.verbose
 
-<<<<<<< HEAD
-        self.f_k = mbar_solvers.solve_mbar_for_all_states(
-            self.u_kn, self.N_k, self.f_k, solver_protocol
-        )
-=======
         self.f_k = mbar_solvers.solve_mbar_for_all_states(self.u_kn, self.N_k, self.f_k, self.states_with_samples,solver_protocol)
->>>>>>> dc3d5814
         self.Log_W_nk = mbar_solvers.mbar_log_W_nk(self.u_kn, self.N_k, self.f_k)
 
         # Print final dimensionless free energies.
