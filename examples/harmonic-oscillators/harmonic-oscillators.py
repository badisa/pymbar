--- conflicted
+++ resolved
@@ -744,11 +744,7 @@
 print("Computing PMF ...")
 histogram_parameters = dict()
 histogram_parameters['bin_edges'] = bin_edges
-<<<<<<< HEAD
-pmf.generatePMF(u_n, x_n = None, histogram_parameters = histogram_parameters)
-=======
 pmf.generatePMF(u_n, x_n, histogram_parameters = histogram_parameters)
->>>>>>> 32cc8785
 results = pmf.getPMF(bin_centers[:,0], uncertainties = 'from-specified', pmf_reference = 0.0)
 f_i = results['f_i']
 df_i = results['df_i']
@@ -849,11 +845,7 @@
 
 #histogram_parameters['bin_n'] = bin_n # Indicates which state each sample comes from.  Each bin has 2D
 histogram_parameters['bin_edges'] = [numpy.linspace(xmin,xmax,nbinsperdim+1),numpy.linspace(ymin,ymax,nbinsperdim+1)] # list of histogram edges.
-<<<<<<< HEAD
-pmf.generatePMF(u_n, x_n=None, pmf_type = 'histogram', histogram_parameters = histogram_parameters)
-=======
 pmf.generatePMF(u_n, x_n, pmf_type = 'histogram', histogram_parameters = histogram_parameters)
->>>>>>> 32cc8785
 delta = 0.0001  # to break ties in things being too close.
 
 results = pmf.getPMF(bin_centers+delta, uncertainties = 'from-specified', pmf_reference = [0,0])
